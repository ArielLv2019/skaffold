/*
 *
 * Copyright 2014 gRPC authors.
 *
 * Licensed under the Apache License, Version 2.0 (the "License");
 * you may not use this file except in compliance with the License.
 * You may obtain a copy of the License at
 *
 *     http://www.apache.org/licenses/LICENSE-2.0
 *
 * Unless required by applicable law or agreed to in writing, software
 * distributed under the License is distributed on an "AS IS" BASIS,
 * WITHOUT WARRANTIES OR CONDITIONS OF ANY KIND, either express or implied.
 * See the License for the specific language governing permissions and
 * limitations under the License.
 *
 */

// Package credentials implements various credentials supported by gRPC library,
// which encapsulate all the state needed by a client to authenticate with a
// server and make various assertions, e.g., about the client's identity, role,
// or whether it is authorized to make a particular call.
package credentials // import "google.golang.org/grpc/credentials"

import (
	"context"
	"crypto/tls"
	"crypto/x509"
	"errors"
	"fmt"
	"io/ioutil"
	"net"
	"strings"

	"github.com/golang/protobuf/proto"
	"google.golang.org/grpc/credentials/internal"
)

// PerRPCCredentials defines the common interface for the credentials which need to
// attach security information to every RPC (e.g., oauth2).
type PerRPCCredentials interface {
	// GetRequestMetadata gets the current request metadata, refreshing
	// tokens if required. This should be called by the transport layer on
	// each request, and the data should be populated in headers or other
	// context. If a status code is returned, it will be used as the status
	// for the RPC. uri is the URI of the entry point for the request.
	// When supported by the underlying implementation, ctx can be used for
	// timeout and cancellation.
	// TODO(zhaoq): Define the set of the qualified keys instead of leaving
	// it as an arbitrary string.
	GetRequestMetadata(ctx context.Context, uri ...string) (map[string]string, error)
	// RequireTransportSecurity indicates whether the credentials requires
	// transport security.
	RequireTransportSecurity() bool
}

// ProtocolInfo provides information regarding the gRPC wire protocol version,
// security protocol, security protocol version in use, server name, etc.
type ProtocolInfo struct {
	// ProtocolVersion is the gRPC wire protocol version.
	ProtocolVersion string
	// SecurityProtocol is the security protocol in use.
	SecurityProtocol string
	// SecurityVersion is the security protocol version.
	SecurityVersion string
	// ServerName is the user-configured server name.
	ServerName string
}

// AuthInfo defines the common interface for the auth information the users are interested in.
type AuthInfo interface {
	AuthType() string
}

// ErrConnDispatched indicates that rawConn has been dispatched out of gRPC
// and the caller should not close rawConn.
var ErrConnDispatched = errors.New("credentials: rawConn is dispatched out of gRPC")

// TransportCredentials defines the common interface for all the live gRPC wire
// protocols and supported transport security protocols (e.g., TLS, SSL).
type TransportCredentials interface {
	// ClientHandshake does the authentication handshake specified by the corresponding
	// authentication protocol on rawConn for clients. It returns the authenticated
	// connection and the corresponding auth information about the connection.
	// Implementations must use the provided context to implement timely cancellation.
	// gRPC will try to reconnect if the error returned is a temporary error
	// (io.EOF, context.DeadlineExceeded or err.Temporary() == true).
	// If the returned error is a wrapper error, implementations should make sure that
	// the error implements Temporary() to have the correct retry behaviors.
	//
	// If the returned net.Conn is closed, it MUST close the net.Conn provided.
	ClientHandshake(context.Context, string, net.Conn) (net.Conn, AuthInfo, error)
	// ServerHandshake does the authentication handshake for servers. It returns
	// the authenticated connection and the corresponding auth information about
	// the connection.
	//
	// If the returned net.Conn is closed, it MUST close the net.Conn provided.
	ServerHandshake(net.Conn) (net.Conn, AuthInfo, error)
	// Info provides the ProtocolInfo of this TransportCredentials.
	Info() ProtocolInfo
	// Clone makes a copy of this TransportCredentials.
	Clone() TransportCredentials
	// OverrideServerName overrides the server name used to verify the hostname on the returned certificates from the server.
	// gRPC internals also use it to override the virtual hosting name if it is set.
	// It must be called before dialing. Currently, this is only used by grpclb.
	OverrideServerName(string) error
}

// Bundle is a combination of TransportCredentials and PerRPCCredentials.
//
// It also contains a mode switching method, so it can be used as a combination
// of different credential policies.
//
// Bundle cannot be used together with individual TransportCredentials.
// PerRPCCredentials from Bundle will be appended to other PerRPCCredentials.
//
// This API is experimental.
type Bundle interface {
	TransportCredentials() TransportCredentials
	PerRPCCredentials() PerRPCCredentials
	// NewWithMode should make a copy of Bundle, and switch mode. Modifying the
	// existing Bundle may cause races.
	//
	// NewWithMode returns nil if the requested mode is not supported.
	NewWithMode(mode string) (Bundle, error)
}

// TLSInfo contains the auth information for a TLS authenticated connection.
// It implements the AuthInfo interface.
type TLSInfo struct {
	State tls.ConnectionState
}

// AuthType returns the type of TLSInfo as a string.
func (t TLSInfo) AuthType() string {
	return "tls"
}

// GetSecurityValue returns security info requested by channelz.
func (t TLSInfo) GetSecurityValue() ChannelzSecurityValue {
	v := &TLSChannelzSecurityValue{
		StandardName: cipherSuiteLookup[t.State.CipherSuite],
	}
	// Currently there's no way to get LocalCertificate info from tls package.
	if len(t.State.PeerCertificates) > 0 {
		v.RemoteCertificate = t.State.PeerCertificates[0].Raw
	}
	return v
}

// tlsCreds is the credentials required for authenticating a connection using TLS.
type tlsCreds struct {
	// TLS configuration
	config *tls.Config
}

func (c tlsCreds) Info() ProtocolInfo {
	return ProtocolInfo{
		SecurityProtocol: "tls",
		SecurityVersion:  "1.2",
		ServerName:       c.config.ServerName,
	}
}

func (c *tlsCreds) ClientHandshake(ctx context.Context, authority string, rawConn net.Conn) (_ net.Conn, _ AuthInfo, err error) {
	// use local cfg to avoid clobbering ServerName if using multiple endpoints
	cfg := cloneTLSConfig(c.config)
	if cfg.ServerName == "" {
		colonPos := strings.LastIndex(authority, ":")
		if colonPos == -1 {
			colonPos = len(authority)
		}
		cfg.ServerName = authority[:colonPos]
	}
	conn := tls.Client(rawConn, cfg)
	errChannel := make(chan error, 1)
	go func() {
		errChannel <- conn.Handshake()
	}()
	select {
	case err := <-errChannel:
		if err != nil {
			return nil, nil, err
		}
	case <-ctx.Done():
		return nil, nil, ctx.Err()
	}
	return internal.WrapSyscallConn(rawConn, conn), TLSInfo{conn.ConnectionState()}, nil
}

func (c *tlsCreds) ServerHandshake(rawConn net.Conn) (net.Conn, AuthInfo, error) {
	conn := tls.Server(rawConn, c.config)
	if err := conn.Handshake(); err != nil {
		return nil, nil, err
	}
	return internal.WrapSyscallConn(rawConn, conn), TLSInfo{conn.ConnectionState()}, nil
}

func (c *tlsCreds) Clone() TransportCredentials {
	return NewTLS(c.config)
}

func (c *tlsCreds) OverrideServerName(serverNameOverride string) error {
	c.config.ServerName = serverNameOverride
	return nil
}

const alpnProtoStrH2 = "h2"

func appendH2ToNextProtos(ps []string) []string {
	for _, p := range ps {
		if p == alpnProtoStrH2 {
			return ps
		}
	}
	ret := make([]string, 0, len(ps)+1)
	ret = append(ret, ps...)
	return append(ret, alpnProtoStrH2)
}

// NewTLS uses c to construct a TransportCredentials based on TLS.
func NewTLS(c *tls.Config) TransportCredentials {
	tc := &tlsCreds{cloneTLSConfig(c)}
	tc.config.NextProtos = appendH2ToNextProtos(tc.config.NextProtos)
	return tc
}

// NewClientTLSFromCert constructs TLS credentials from the input certificate for client.
// serverNameOverride is for testing only. If set to a non empty string,
// it will override the virtual host name of authority (e.g. :authority header field) in requests.
func NewClientTLSFromCert(cp *x509.CertPool, serverNameOverride string) TransportCredentials {
	return NewTLS(&tls.Config{ServerName: serverNameOverride, RootCAs: cp})
}

// NewClientTLSFromFile constructs TLS credentials from the input certificate file for client.
// serverNameOverride is for testing only. If set to a non empty string,
// it will override the virtual host name of authority (e.g. :authority header field) in requests.
func NewClientTLSFromFile(certFile, serverNameOverride string) (TransportCredentials, error) {
	b, err := ioutil.ReadFile(certFile)
	if err != nil {
		return nil, err
	}
	cp := x509.NewCertPool()
	if !cp.AppendCertsFromPEM(b) {
		return nil, fmt.Errorf("credentials: failed to append certificates")
	}
	return NewTLS(&tls.Config{ServerName: serverNameOverride, RootCAs: cp}), nil
}

// NewServerTLSFromCert constructs TLS credentials from the input certificate for server.
func NewServerTLSFromCert(cert *tls.Certificate) TransportCredentials {
	return NewTLS(&tls.Config{Certificates: []tls.Certificate{*cert}})
}

// NewServerTLSFromFile constructs TLS credentials from the input certificate file and key
// file for server.
func NewServerTLSFromFile(certFile, keyFile string) (TransportCredentials, error) {
	cert, err := tls.LoadX509KeyPair(certFile, keyFile)
	if err != nil {
		return nil, err
	}
	return NewTLS(&tls.Config{Certificates: []tls.Certificate{cert}}), nil
}

// ChannelzSecurityInfo defines the interface that security protocols should implement
// in order to provide security info to channelz.
type ChannelzSecurityInfo interface {
	GetSecurityValue() ChannelzSecurityValue
}

// ChannelzSecurityValue defines the interface that GetSecurityValue() return value
// should satisfy. This interface should only be satisfied by *TLSChannelzSecurityValue
// and *OtherChannelzSecurityValue.
type ChannelzSecurityValue interface {
	isChannelzSecurityValue()
}

// TLSChannelzSecurityValue defines the struct that TLS protocol should return
// from GetSecurityValue(), containing security info like cipher and certificate used.
type TLSChannelzSecurityValue struct {
	ChannelzSecurityValue
	StandardName      string
	LocalCertificate  []byte
	RemoteCertificate []byte
}

// OtherChannelzSecurityValue defines the struct that non-TLS protocol should return
// from GetSecurityValue(), which contains protocol specific security info. Note
// the Value field will be sent to users of channelz requesting channel info, and
// thus sensitive info should better be avoided.
type OtherChannelzSecurityValue struct {
	ChannelzSecurityValue
	Name  string
	Value proto.Message
}

<<<<<<< HEAD
=======
func (*OtherChannelzSecurityValue) isChannelzSecurityValue() {}

>>>>>>> cdffdadf
var cipherSuiteLookup = map[uint16]string{
	tls.TLS_RSA_WITH_RC4_128_SHA:                "TLS_RSA_WITH_RC4_128_SHA",
	tls.TLS_RSA_WITH_3DES_EDE_CBC_SHA:           "TLS_RSA_WITH_3DES_EDE_CBC_SHA",
	tls.TLS_RSA_WITH_AES_128_CBC_SHA:            "TLS_RSA_WITH_AES_128_CBC_SHA",
	tls.TLS_RSA_WITH_AES_256_CBC_SHA:            "TLS_RSA_WITH_AES_256_CBC_SHA",
	tls.TLS_RSA_WITH_AES_128_GCM_SHA256:         "TLS_RSA_WITH_AES_128_GCM_SHA256",
	tls.TLS_RSA_WITH_AES_256_GCM_SHA384:         "TLS_RSA_WITH_AES_256_GCM_SHA384",
	tls.TLS_ECDHE_ECDSA_WITH_RC4_128_SHA:        "TLS_ECDHE_ECDSA_WITH_RC4_128_SHA",
	tls.TLS_ECDHE_ECDSA_WITH_AES_128_CBC_SHA:    "TLS_ECDHE_ECDSA_WITH_AES_128_CBC_SHA",
	tls.TLS_ECDHE_ECDSA_WITH_AES_256_CBC_SHA:    "TLS_ECDHE_ECDSA_WITH_AES_256_CBC_SHA",
	tls.TLS_ECDHE_RSA_WITH_RC4_128_SHA:          "TLS_ECDHE_RSA_WITH_RC4_128_SHA",
	tls.TLS_ECDHE_RSA_WITH_3DES_EDE_CBC_SHA:     "TLS_ECDHE_RSA_WITH_3DES_EDE_CBC_SHA",
	tls.TLS_ECDHE_RSA_WITH_AES_128_CBC_SHA:      "TLS_ECDHE_RSA_WITH_AES_128_CBC_SHA",
	tls.TLS_ECDHE_RSA_WITH_AES_256_CBC_SHA:      "TLS_ECDHE_RSA_WITH_AES_256_CBC_SHA",
	tls.TLS_ECDHE_RSA_WITH_AES_128_GCM_SHA256:   "TLS_ECDHE_RSA_WITH_AES_128_GCM_SHA256",
	tls.TLS_ECDHE_ECDSA_WITH_AES_128_GCM_SHA256: "TLS_ECDHE_ECDSA_WITH_AES_128_GCM_SHA256",
	tls.TLS_ECDHE_RSA_WITH_AES_256_GCM_SHA384:   "TLS_ECDHE_RSA_WITH_AES_256_GCM_SHA384",
	tls.TLS_ECDHE_ECDSA_WITH_AES_256_GCM_SHA384: "TLS_ECDHE_ECDSA_WITH_AES_256_GCM_SHA384",
	tls.TLS_FALLBACK_SCSV:                       "TLS_FALLBACK_SCSV",
	tls.TLS_RSA_WITH_AES_128_CBC_SHA256:         "TLS_RSA_WITH_AES_128_CBC_SHA256",
	tls.TLS_ECDHE_ECDSA_WITH_AES_128_CBC_SHA256: "TLS_ECDHE_ECDSA_WITH_AES_128_CBC_SHA256",
	tls.TLS_ECDHE_RSA_WITH_AES_128_CBC_SHA256:   "TLS_ECDHE_RSA_WITH_AES_128_CBC_SHA256",
	tls.TLS_ECDHE_RSA_WITH_CHACHA20_POLY1305:    "TLS_ECDHE_RSA_WITH_CHACHA20_POLY1305",
	tls.TLS_ECDHE_ECDSA_WITH_CHACHA20_POLY1305:  "TLS_ECDHE_ECDSA_WITH_CHACHA20_POLY1305",
}

// cloneTLSConfig returns a shallow clone of the exported
// fields of cfg, ignoring the unexported sync.Once, which
// contains a mutex and must not be copied.
//
// If cfg is nil, a new zero tls.Config is returned.
//
// TODO: inline this function if possible.
func cloneTLSConfig(cfg *tls.Config) *tls.Config {
	if cfg == nil {
		return &tls.Config{}
	}

	return cfg.Clone()
}<|MERGE_RESOLUTION|>--- conflicted
+++ resolved
@@ -294,11 +294,8 @@
 	Value proto.Message
 }
 
-<<<<<<< HEAD
-=======
 func (*OtherChannelzSecurityValue) isChannelzSecurityValue() {}
 
->>>>>>> cdffdadf
 var cipherSuiteLookup = map[uint16]string{
 	tls.TLS_RSA_WITH_RC4_128_SHA:                "TLS_RSA_WITH_RC4_128_SHA",
 	tls.TLS_RSA_WITH_3DES_EDE_CBC_SHA:           "TLS_RSA_WITH_3DES_EDE_CBC_SHA",
