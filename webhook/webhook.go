--- conflicted
+++ resolved
@@ -142,11 +142,7 @@
 func commentOnGithub(event *github.PullRequestEvent, msg string) error {
 	githubClient := pkggithub.NewClient()
 	if err := githubClient.CommentOnPR(event, msg); err != nil {
-<<<<<<< HEAD
-		return errors.Wrapf(err, "commenting on PR %d", prNumber)
-=======
-		return errors.Wrapf(err, "comenting on PR %d", event.GetNumber())
->>>>>>> e46beefd
+		return errors.Wrapf(err, "commenting on PR %d", event.GetNumber())
 	}
 	if err := githubClient.RemoveLabelFromPR(event, constants.DocsLabel); err != nil {
 		return errors.Wrapf(err, "removing %s label from PR %d", constants.DocsLabel, event.GetNumber())
